--- conflicted
+++ resolved
@@ -21,7 +21,6 @@
     isDutchFlag?: boolean
 }
 
-<<<<<<< HEAD
 const SortingVisualizer: React.FC<SortingVisualizerProps> = ({algorithm, inputArray}) => {
     const [steps, setSteps] = useState<SortStep[]>([])
     const [currentStep, setCurrentStep] = useState(0)
@@ -53,7 +52,6 @@
         } catch (error) {
             console.error('Failed to copy to clipboard', error)
         }
-=======
 const SortingVisualizer: React.FC<SortingVisualizerProps> = ({ algorithm, inputArray }) => {
   const [steps, setSteps] = useState<SortStep[]>([])
   const [currentStep, setCurrentStep] = useState(0)
@@ -85,7 +83,6 @@
       setTimeout(() => setCopied(false), 1500)
     } catch (error) {
       console.error('Failed to copy to clipboard', error)
->>>>>>> 62aac0b6
     }
 
     useEffect(() => {
@@ -195,7 +192,6 @@
         return "#3b82f6"
     }
 
-<<<<<<< HEAD
     const prepareCanvasElements = () => {
         const step = steps[currentStep]
         if (!step) return []
@@ -206,7 +202,6 @@
             color: getElementColorHex(index),
         }))
     }
-=======
   return (
     <div className="space-y-6">
       {sortResult && (
@@ -301,7 +296,6 @@
           
         )}
       </div>
->>>>>>> 62aac0b6
 
     if (steps.length === 0) {
         return (
@@ -311,7 +305,6 @@
         )
     }
 
-<<<<<<< HEAD
     return (
         <div className="space-y-6">
             {sortResult && (
@@ -373,7 +366,6 @@
             {/* This part remains identical to your shared code above */}
         </div>
     )
-=======
       <div className="flex items-center justify-center md:justify-between flex-wrap gap-4 md:gap-2 bg-white rounded-lg p-4 shadow-sm border">
         <div className="flex flex-wrap space-x-2 gap-y-2">
           <Button onClick={handleReset} variant="secondary">
@@ -524,7 +516,6 @@
       )}
     </div>
   )
->>>>>>> 62aac0b6
 }
 
 export default SortingVisualizer