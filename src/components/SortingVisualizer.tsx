--- conflicted
+++ resolved
@@ -327,12 +327,10 @@
         )}
       </div>
 
-<<<<<<< HEAD
     if (steps.length === 0) {
         return (
             <div className="flex items-center justify-center p-8">
                 <div className="text-gray-500">Loading visualization...</div>
-=======
       <div className="flex flex-wrap items-center justify-center gap-4 text-sm bg-white rounded-lg p-4 shadow-sm border dark:text-black">
         <div className="flex items-center space-x-2">
           <div className="w-4 h-4 bg-blue-500 rounded"></div>
@@ -372,7 +370,6 @@
             <div className="flex items-center space-x-2">
               <div className="w-4 h-4 bg-blue-500 rounded"></div>
               <span>Greater than pivot</span>
->>>>>>> f0cb4f8e
             </div>
         )
     }
