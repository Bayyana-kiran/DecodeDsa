--- conflicted
+++ resolved
@@ -54,11 +54,8 @@
 
 function App() {
   const [isInitialLoad, setIsInitialLoad] = useState(true);
-<<<<<<< HEAD
   const [isOperationRunning, setIsOperationRunning] = useState(false);
-=======
   const [isSidebarOpen, setIsSidebarOpen] = useState(false);
->>>>>>> 62aac0b6
   const { theme } = useTheme();
 
   useEffect(() => {
