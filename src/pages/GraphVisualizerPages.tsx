"use client";

import React from "react";

import { useState, useCallback, useEffect } from "react";
import {
  Network,
  Plus,
  Search,
  RotateCcw,
  Code,
  BookOpen,
  Lightbulb,
  Target,
  Clock,
  Zap,
  ArrowRight,
  Shuffle,
  Play,
  Pause,
  SkipForward,
  MapPin,
  Route,
} from "lucide-react";

// Graph data structures
interface GraphNode {
  id: string;
  value: number;
  x: number;
  y: number;
  isHighlighted?: boolean;
  isVisited?: boolean;
  isStart?: boolean;
  isEnd?: boolean;
  distance?: number;
  parent?: string | null;
  color?: string;
  level?: number;
}

interface GraphEdge {
  id: string;
  from: string;
  to: string;
  weight?: number;
  isHighlighted?: boolean;
  isVisited?: boolean;
  isDirected?: boolean;
  color?: string;
}

interface GraphState {
  nodes: GraphNode[];
  edges: GraphEdge[];
  isDirected: boolean;
  isWeighted: boolean;
}

type GraphType = "undirected" | "directed" | "weighted" | "dag";
type AlgorithmType =
  | "bfs"
  | "dfs"
  | "dijkstra"
  | "bellman-ford"
  | "kruskal"
  | "prim"
  | "topological"
  | "floyd-warshall";

const algorithmInfo: Record<
  AlgorithmType,
  {
    name: string;
    description: string;
    complexity: string;
    useCase: string;
  }
> = {
  bfs: {
    name: "Breadth-First Search",
    description:
      "Explores nodes level by level, finding shortest path in unweighted graphs.",
    complexity: "O(V + E)",
    useCase: "Shortest path, level-order traversal, connected components",
  },
  dfs: {
    name: "Depth-First Search",
    description:
      "Explores as far as possible along each branch before backtracking.",
    complexity: "O(V + E)",
    useCase: "Cycle detection, topological sorting, connected components",
  },
  dijkstra: {
    name: "Dijkstra's Algorithm",
    description:
      "Finds shortest paths from source to all vertices in weighted graphs.",
    complexity: "O((V + E) log V)",
    useCase: "GPS navigation, network routing, shortest path problems",
  },
  "bellman-ford": {
    name: "Bellman-Ford Algorithm",
    description: "Finds shortest paths and detects negative cycles.",
    complexity: "O(VE)",
    useCase: "Graphs with negative weights, currency arbitrage",
  },
  kruskal: {
    name: "Kruskal's Algorithm",
    description: "Finds minimum spanning tree by sorting edges.",
    complexity: "O(E log E)",
    useCase: "Network design, clustering, minimum cost connections",
  },
  prim: {
    name: "Prim's Algorithm",
    description:
      "Finds minimum spanning tree by growing from a starting vertex.",
    complexity: "O(E log V)",
    useCase: "Network design, approximation algorithms",
  },
  topological: {
    name: "Topological Sort",
    description: "Linear ordering of vertices in a directed acyclic graph.",
    complexity: "O(V + E)",
    useCase: "Task scheduling, dependency resolution, course prerequisites",
  },
  "floyd-warshall": {
    name: "Floyd-Warshall Algorithm",
    description: "Finds shortest paths between all pairs of vertices.",
    complexity: "O(V³)",
    useCase: "All-pairs shortest paths, transitive closure",
  },
};

function GraphVisualizerPage() {
  const [graph, setGraph] = useState<GraphState>({
    nodes: [],
    edges: [],
    isDirected: false,
    isWeighted: false,
  });

  const [graphType, setGraphType] = useState<GraphType>("undirected");
  const [selectedAlgorithm, setSelectedAlgorithm] =
    useState<AlgorithmType>("bfs");
  const [nodeValue, setNodeValue] = useState("");
  const [edgeFrom, setEdgeFrom] = useState("");
  const [edgeTo, setEdgeTo] = useState("");
  const [edgeWeight, setEdgeWeight] = useState("");
  const [startNode, setStartNode] = useState("");
  const [endNode, setEndNode] = useState("");

  // Animation states
  const [isAnimating, setIsAnimating] = useState(false);
  const [animationSpeed, setAnimationSpeed] = useState(500);
  const [currentStep, setCurrentStep] = useState(0);
  const [algorithmSteps, setAlgorithmSteps] = useState<any[]>([]);
  const [isPaused, setIsPaused] = useState(false);

  // UI states
<<<<<<< HEAD
  const [operationHistory, setOperationHistory] = useState<string[]>([]);
  const [showCode, setShowCode] = useState(false);
  const [showTutorial, setShowTutorial] = useState(false);
  const [nodeCounter, setNodeCounter] = useState(0);
  const [selectedNodes, setSelectedNodes] = useState<string[]>([]);
  const [algorithmResult, setAlgorithmResult] = useState<any>(null);

  // Helper functions
  const generateNodeId = () => {
    setNodeCounter((prev) => prev + 1);
    return `node-${Date.now()}-${Math.random()}`;
  };
=======
  const [operationHistory, setOperationHistory] = useState<string[]>([])
  const [showCode, setShowCode] = useState(false)
  const [showTutorial, setShowTutorial] = useState(false)
  const [_nodeCounter, setNodeCounter] = useState(0)
  const [selectedNodes, setSelectedNodes] = useState<string[]>([])
  const [algorithmResult, setAlgorithmResult] = useState<any>(null)

  // Helper functions
  const generateNodeId = () => {
    setNodeCounter((prev) => prev + 1)
    return `node-${_nodeCounter}`
  }
>>>>>>> 9623e150

  const generateEdgeId = () => `edge-${Date.now()}-${Math.random()}`;

  const addToHistory = (operation: string) => {
    const timestamp = new Date().toLocaleTimeString();
    setOperationHistory((prev) => [
      `${timestamp}: ${operation}`,
      ...prev.slice(0, 19),
    ]);
  };

  // Graph operations
  const addNode = () => {
    if (!nodeValue || isNaN(Number(nodeValue))) {
      addToHistory("❌ Error: Please enter a valid number for node value");
      return;
    }

    const value = Number(nodeValue);
    if (graph.nodes.some((node) => node.value === value)) {
      addToHistory("❌ Error: Node with this value already exists");
      return;
    }

    const newNode: GraphNode = {
      id: generateNodeId(),
      value,
      x: Math.random() * 600 + 100,
      y: Math.random() * 400 + 100,
      isHighlighted: true,
    };

    setGraph((prev) => ({
      ...prev,
      nodes: [...prev.nodes, newNode],
    }));

    addToHistory(`✅ Added node with value ${value}`);
    setNodeValue("");

    // Remove highlight after animation
    setTimeout(() => {
      setGraph((prev) => ({
        ...prev,
        nodes: prev.nodes.map((node) =>
          node.id === newNode.id ? { ...node, isHighlighted: false } : node
        ),
      }));
    }, 1000);
  };

  const addEdge = () => {
    // Only use node values for edge creation (input is value, not id)
    const fromNode = graph.nodes.find(
      (node) => node.value === Number(edgeFrom)
    );
    const toNode = graph.nodes.find((node) => node.value === Number(edgeTo));
    const weight = edgeWeight ? Number(edgeWeight) : 1;

    if (!fromNode || !toNode) {
      addToHistory("❌ Error: One or both nodes don't exist");
      return;
    }

    if (fromNode.id === toNode.id) {
      addToHistory("❌ Error: Cannot create self-loop");
      return;
    }

    // Check if edge already exists
    const edgeExists = graph.edges.some(
      (edge) =>
        (edge.from === fromNode.id && edge.to === toNode.id) ||
        (!graph.isDirected &&
          edge.from === toNode.id &&
          edge.to === fromNode.id)
    );

    if (edgeExists) {
      addToHistory("❌ Error: Edge already exists");
      return;
    }

    const newEdge: GraphEdge = {
      id: generateEdgeId(),
      from: fromNode.id,
      to: toNode.id,
      weight: graph.isWeighted ? weight : undefined,
      isDirected: graph.isDirected,
      isHighlighted: true,
    };

    setGraph((prev) => ({
      ...prev,
      edges: [...prev.edges, newEdge],
    }));

    addToHistory(
      `✅ Added edge from ${fromNode.value} to ${toNode.value}${
        graph.isWeighted ? ` (weight: ${weight})` : ""
      }`
    );
    setEdgeFrom("");
    setEdgeTo("");
    setEdgeWeight("");

    // Remove highlight after animation
    setTimeout(() => {
      setGraph((prev) => ({
        ...prev,
        edges: prev.edges.map((edge) =>
          edge.id === newEdge.id ? { ...edge, isHighlighted: false } : edge
        ),
      }));
    }, 1000);
  };

  const clearGraph = () => {
    setGraph({
      nodes: [],
      edges: [],
      isDirected: graphType === "directed" || graphType === "dag",
      isWeighted: graphType === "weighted",
    });
    setAlgorithmSteps([]);
    setCurrentStep(0);
    setAlgorithmResult(null);
    addToHistory("🗑️ Graph cleared");
  };

  const generateRandomGraph = () => {
    const nodeCount = 6 + Math.floor(Math.random() * 4); // 6-9 nodes
    const nodes: GraphNode[] = [];

    // Create nodes in a circular layout
    for (let i = 0; i < nodeCount; i++) {
      const angle = (2 * Math.PI * i) / nodeCount;
      const radius = 150;
      const centerX = 400;
      const centerY = 250;

      nodes.push({
        id: generateNodeId(),
        value: i + 1,
        x: centerX + radius * Math.cos(angle),
        y: centerY + radius * Math.sin(angle),
      });
    }

    // Create random edges
    const edges: GraphEdge[] = [];
    const edgeCount = Math.floor(nodeCount * 1.5); // Moderate connectivity

    for (let i = 0; i < edgeCount; i++) {
      const fromIdx = Math.floor(Math.random() * nodeCount);
      let toIdx = Math.floor(Math.random() * nodeCount);

      // Avoid self-loops
      while (toIdx === fromIdx) {
        toIdx = Math.floor(Math.random() * nodeCount);
      }

      const from = nodes[fromIdx];
      const to = nodes[toIdx];

      // Check if edge already exists
      const edgeExists = edges.some(
        (edge) =>
          (edge.from === from.id && edge.to === to.id) ||
          (!graph.isDirected && edge.from === to.id && edge.to === from.id)
      );

      if (!edgeExists) {
        edges.push({
          id: generateEdgeId(),
          from: from.id,
          to: to.id,
          weight: graph.isWeighted
            ? Math.floor(Math.random() * 10) + 1
            : undefined,
          isDirected: graph.isDirected,
        });
      }
    }

    setGraph((prev) => ({
      ...prev,
      nodes,
      edges,
    }));

    addToHistory(
      `🎲 Generated random graph with ${nodeCount} nodes and ${edges.length} edges`
    );
  };

  // Algorithm implementations
  const runBFS = async () => {
    if (!startNode) {
      addToHistory("❌ Error: Please select a start node");
      return;
    }

    const startValue = Number(startNode);
    const startNodeObj = graph.nodes.find((node) => node.value === startValue);
    if (!startNodeObj) {
      addToHistory("❌ Error: Start node not found");
      return;
    }

    setIsAnimating(true);
    const steps: any[] = [];
    const visited = new Set<string>();
    const queue = [startNodeObj.id];
    const distances = new Map<string, number>();
    const parents = new Map<string, string | null>();

    distances.set(startNodeObj.id, 0);
    parents.set(startNodeObj.id, null);

    steps.push({
      type: "start",
      nodeId: startNodeObj.id,
      message: `Starting BFS from node ${startValue}`,
      queue: [...queue],
      visited: new Set(visited),
      distances: new Map(distances),
    });

    while (queue.length > 0) {
      const currentId = queue.shift()!;

      if (visited.has(currentId)) continue;

      visited.add(currentId);
      const currentNode = graph.nodes.find((n) => n.id === currentId)!;

      steps.push({
        type: "visit",
        nodeId: currentId,
        message: `Visiting node ${currentNode.value}`,
        queue: [...queue],
        visited: new Set(visited),
        distances: new Map(distances),
      });

      // Find neighbors
      const neighbors = graph.edges
        .filter(
          (edge) =>
            edge.from === currentId ||
            (!graph.isDirected && edge.to === currentId)
        )
        .map((edge) => (edge.from === currentId ? edge.to : edge.from))
        .filter((neighborId) => !visited.has(neighborId));

      for (const neighborId of neighbors) {
        if (!distances.has(neighborId)) {
          distances.set(neighborId, distances.get(currentId)! + 1);
          parents.set(neighborId, currentId);
          queue.push(neighborId);

          const neighborNode = graph.nodes.find((n) => n.id === neighborId)!;
          steps.push({
            type: "discover",
            nodeId: neighborId,
            edgeFrom: currentId,
            edgeTo: neighborId,
            message: `Discovered node ${
              neighborNode.value
            } at distance ${distances.get(neighborId)}`,
            queue: [...queue],
            visited: new Set(visited),
            distances: new Map(distances),
          });
        }
      }
    }

    steps.push({
      type: "complete",
      message: "BFS traversal complete",
      visited: new Set(visited),
      distances: new Map(distances),
      parents: new Map(parents),
    });

    setAlgorithmSteps(steps);
    setCurrentStep(0);
    addToHistory(`🔍 Started BFS from node ${startValue}`);
  };

  const runDFS = async () => {
    if (!startNode) {
      addToHistory("❌ Error: Please select a start node");
      return;
    }

    const startValue = Number(startNode);
    const startNodeObj = graph.nodes.find((node) => node.value === startValue);
    if (!startNodeObj) {
      addToHistory("❌ Error: Start node not found");
      return;
    }

    setIsAnimating(true);
    const steps: any[] = [];
    const visited = new Set<string>();

    const dfsRecursive = (nodeId: string) => {
      if (visited.has(nodeId)) return;

      visited.add(nodeId);
      const currentNode = graph.nodes.find((n) => n.id === nodeId)!;

      steps.push({
        type: "visit",
        nodeId,
        message: `Visiting node ${currentNode.value}`,
        visited: new Set(visited),
      });

      // Find neighbors
      const neighbors = graph.edges
        .filter(
          (edge) =>
            edge.from === nodeId || (!graph.isDirected && edge.to === nodeId)
        )
        .map((edge) => (edge.from === nodeId ? edge.to : edge.from))
        .filter((neighborId) => !visited.has(neighborId));

      for (const neighborId of neighbors) {
        const neighborNode = graph.nodes.find((n) => n.id === neighborId)!;
        steps.push({
          type: "discover",
          nodeId: neighborId,
          edgeFrom: nodeId,
          edgeTo: neighborId,
          message: `Exploring edge to node ${neighborNode.value}`,
          visited: new Set(visited),
        });

        dfsRecursive(neighborId);
      }
    };

    steps.push({
      type: "start",
      nodeId: startNodeObj.id,
      message: `Starting DFS from node ${startValue}`,
      visited: new Set(),
    });

    dfsRecursive(startNodeObj.id);

    steps.push({
      type: "complete",
      message: "DFS traversal complete",
      visited: new Set(visited),
    });

    setAlgorithmSteps(steps);
    setCurrentStep(0);
    addToHistory(`🔍 Started DFS from node ${startValue}`);
  };

  const runDijkstra = async () => {
    if (!graph.isWeighted) {
      addToHistory("❌ Error: Dijkstra's algorithm requires a weighted graph");
      return;
    }

    if (!startNode) {
      addToHistory("❌ Error: Please select a start node");
      return;
    }

    const startValue = Number(startNode);
    const startNodeObj = graph.nodes.find((node) => node.value === startValue);
    if (!startNodeObj) {
      addToHistory("❌ Error: Start node not found");
      return;
    }

    setIsAnimating(true);
    const steps: any[] = [];
    const distances = new Map<string, number>();
    const parents = new Map<string, string | null>();
    const visited = new Set<string>();
    const unvisited = new Set(graph.nodes.map((n) => n.id));

    // Initialize distances
    graph.nodes.forEach((node) => {
      distances.set(
        node.id,
        node.id === startNodeObj.id ? 0 : Number.POSITIVE_INFINITY
      );
      parents.set(node.id, null);
    });

    steps.push({
      type: "start",
      nodeId: startNodeObj.id,
      message: `Starting Dijkstra from node ${startValue}`,
      distances: new Map(distances),
      visited: new Set(),
    });

    while (unvisited.size > 0) {
      // Find unvisited node with minimum distance
      let currentId: string | null = null;
      let minDistance = Number.POSITIVE_INFINITY;

      for (const nodeId of Array.from(unvisited)) {
        const dist = distances.get(nodeId)!;
        if (dist < minDistance) {
          minDistance = dist;
          currentId = nodeId;
        }
      }

      if (!currentId || minDistance === Number.POSITIVE_INFINITY) break;

      unvisited.delete(currentId);
      visited.add(currentId);

      const currentNode = graph.nodes.find((n) => n.id === currentId)!;
      steps.push({
        type: "visit",
        nodeId: currentId,
        message: `Visiting node ${currentNode.value} with distance ${minDistance}`,
        distances: new Map(distances),
        visited: new Set(visited),
      });

      // Update distances to neighbors
      const neighbors = graph.edges
        .filter(
          (edge) =>
            edge.from === currentId ||
            (!graph.isDirected && edge.to === currentId)
        )
        .map((edge) => ({
          id: edge.from === currentId ? edge.to : edge.from,
          weight: edge.weight || 1,
          edgeId: edge.id,
        }))
        .filter((neighbor) => unvisited.has(neighbor.id));

      for (const neighbor of neighbors) {
        const newDistance = distances.get(currentId)! + neighbor.weight;
        const currentDistance = distances.get(neighbor.id)!;

        if (newDistance < currentDistance) {
          distances.set(neighbor.id, newDistance);
          parents.set(neighbor.id, currentId);

          const neighborNode = graph.nodes.find((n) => n.id === neighbor.id)!;
          steps.push({
            type: "relax",
            nodeId: neighbor.id,
            edgeFrom: currentId,
            edgeTo: neighbor.id,
            message: `Updated distance to node ${neighborNode.value}: ${newDistance}`,
            distances: new Map(distances),
            visited: new Set(visited),
          });
        }
      }
    }

    steps.push({
      type: "complete",
      message: "Dijkstra algorithm complete",
      distances: new Map(distances),
      parents: new Map(parents),
      visited: new Set(visited),
    });

    setAlgorithmSteps(steps);
    setCurrentStep(0);
    addToHistory(`🛣️ Started Dijkstra from node ${startValue}`);
  };

  // Animation control
  const playAnimation = useCallback(() => {
    if (currentStep >= algorithmSteps.length - 1) {
      setIsAnimating(false);
      return;
    }

    if (isPaused) return;

    const step = algorithmSteps[currentStep];

    // Apply step to graph visualization
    setGraph((prev) => ({
      ...prev,
      nodes: prev.nodes.map((node) => ({
        ...node,
        isHighlighted: step.nodeId === node.id,
        isVisited: step.visited?.has(node.id) || false,
        isStart: step.type === "start" && step.nodeId === node.id,
        distance: step.distances?.get(node.id),
      })),
      edges: prev.edges.map((edge) => ({
        ...edge,
        isHighlighted:
          (step.edgeFrom === edge.from && step.edgeTo === edge.to) ||
          (step.edgeFrom === edge.to && step.edgeTo === edge.from),
        isVisited: step.visited?.has(edge.from) && step.visited?.has(edge.to),
      })),
    }));

    addToHistory(`📍 Step ${currentStep + 1}: ${step.message}`);
    setCurrentStep((prev) => prev + 1);

    if (currentStep < algorithmSteps.length - 1) {
      setTimeout(() => playAnimation(), animationSpeed);
    } else {
      setIsAnimating(false);
      setAlgorithmResult(step);
    }
  }, [currentStep, algorithmSteps, isPaused, animationSpeed]);

  useEffect(() => {
    if (isAnimating && !isPaused && algorithmSteps.length > 0) {
      playAnimation();
    }
  }, [isAnimating, isPaused, playAnimation, algorithmSteps.length]);

  const startAnimation = () => {
    if (algorithmSteps.length === 0) return;
    setIsAnimating(true);
    setIsPaused(false);
    setCurrentStep(0);
  };

  const pauseAnimation = () => {
    setIsPaused(!isPaused);
  };

  const stepForward = () => {
    if (currentStep < algorithmSteps.length - 1) {
      setCurrentStep((prev) => prev + 1);
      const step = algorithmSteps[currentStep + 1];

      setGraph((prev) => ({
        ...prev,
        nodes: prev.nodes.map((node) => ({
          ...node,
          isHighlighted: step.nodeId === node.id,
          isVisited: step.visited?.has(node.id) || false,
          distance: step.distances?.get(node.id),
        })),
        edges: prev.edges.map((edge) => ({
          ...edge,
          isHighlighted:
            (step.edgeFrom === edge.from && step.edgeTo === edge.to) ||
            (step.edgeFrom === edge.to && step.edgeTo === edge.from),
          isVisited: step.visited?.has(edge.from) && step.visited?.has(edge.to),
        })),
      }));

      addToHistory(`📍 Step ${currentStep + 2}: ${step.message}`);
    }
  };

  const resetAnimation = () => {
    setIsAnimating(false);
    setIsPaused(false);
    setCurrentStep(0);
    setAlgorithmResult(null);

    // Reset graph visualization
    setGraph((prev) => ({
      ...prev,
      nodes: prev.nodes.map((node) => ({
        ...node,
        isHighlighted: false,
        isVisited: false,
        isStart: false,
        isEnd: false,
        distance: undefined,
      })),
      edges: prev.edges.map((edge) => ({
        ...edge,
        isHighlighted: false,
        isVisited: false,
      })),
    }));
  };

  // Update graph type
  useEffect(() => {
    setGraph((prev) => ({
      ...prev,
      isDirected: graphType === "directed" || graphType === "dag",
      isWeighted: graphType === "weighted",
    }));
  }, [graphType]);

  const runSelectedAlgorithm = () => {
    resetAnimation();

    switch (selectedAlgorithm) {
      case "bfs":
        runBFS();
        break;
      case "dfs":
        runDFS();
        break;
      case "dijkstra":
        runDijkstra();
        break;
      default:
        addToHistory(`❌ Algorithm ${selectedAlgorithm} not implemented yet`);
    }
  };

  return (
    <div className="min-h-screen bg-gradient-to-br from-slate-50 via-white to-slate-100 dark:from-slate-900 dark:via-slate-800 dark:to-slate-900">
      {/* Header */}
      <header className="bg-white dark:bg-slate-800 shadow-sm border-b dark:border-slate-700">
        <div className="max-w-7xl mx-auto p-4 md:p-6 lg:px-8">
          <div className="flex flex-col md:flex-row gap-4 md:gap-0 items-center justify-between">
            <div className="flex items-center space-x-3 min-h-[110px]">
              <div className="p-2 bg-gradient-to-r from-blue-500 to-purple-500 rounded-lg">
                <Network className="w-6 h-6 text-white" />
              </div>
              <div>
                <h1 className="text-2xl md:text-3xl font-bold bg-gradient-to-r from-blue-600 to-purple-600 bg-clip-text text-transparent">
                  Interactive Graph Visualizer
                </h1>
                <p className="mt-1 text-gray-600 dark:text-gray-300">
                  Explore graph algorithms with step-by-step visualization
                </p>
              </div>
            </div>
            <div className="flex items-center space-x-2">
              <button
                onClick={() => setShowTutorial(!showTutorial)}
                className="flex items-center space-x-2 px-4 py-2 bg-blue-100 text-blue-700 rounded-lg hover:bg-blue-200 transition-colors"
              >
                <BookOpen className="w-5 h-5 md:w-6 md:h-6" />
                <span>Tutorial</span>
              </button>
              <button
                onClick={() => setShowCode(!showCode)}
                className="flex items-center space-x-2 px-4 py-2 bg-gray-100 text-gray-700 rounded-lg hover:bg-gray-200 transition-colors"
              >
                <Code className="w-5 h-5 md:w-6 md:h-6" />
                <span>Code</span>
              </button>
            </div>
          </div>
        </div>
      </header>

      <main className="max-w-7xl mx-auto py-8 px-4 sm:px-6 lg:px-8">
        {/* Tutorial Panel */}
        {showTutorial && (
          <div className="mb-8 bg-gradient-to-r from-blue-50 to-purple-50 rounded-2xl p-6 border border-blue-200">
            <div className="flex items-center space-x-2 mb-4">
              <Lightbulb className="w-5 h-5 text-blue-600" />
              <h2 className="text-xl font-bold text-blue-900">
                Graph Data Structure
              </h2>
            </div>
            <p className="text-blue-800 mb-4">
              A graph is a collection of vertices (nodes) connected by edges.
              Graphs can represent networks, relationships, paths, and many
              real-world problems.
            </p>
            <div className="grid grid-cols-1 md:grid-cols-3 gap-4">
              <div className="bg-white dark:bg-slate-800 rounded-lg p-4">
                <div className="flex items-center space-x-2 mb-2">
                  <Clock className="w-4 h-4 text-green-600" />
                  <span className="font-semibold text-green-800">
                    Complexity
                  </span>
                </div>
                <p className="text-sm text-green-700">
                  Varies by algorithm: O(V+E) to O(V³)
                </p>
              </div>
              <div className="bg-white dark:bg-slate-800 rounded-lg p-4">
                <div className="flex items-center space-x-2 mb-2">
                  <Target className="w-4 h-4 text-blue-600" />
                  <span className="font-semibold text-blue-800">
                    Applications
                  </span>
                </div>
                <p className="text-sm text-blue-700">
                  Social networks, GPS navigation, web crawling
                </p>
              </div>
              <div className="bg-white dark:bg-slate-800 rounded-lg p-4">
                <div className="flex items-center space-x-2 mb-2">
                  <Zap className="w-4 h-4 text-purple-600" />
                  <span className="font-semibold text-purple-800">Types</span>
                </div>
                <p className="text-sm text-purple-700">
                  Directed, undirected, weighted, unweighted
                </p>
              </div>
            </div>
          </div>
        )}

        {/* Graph Type and Algorithm Selector */}
        <div className="mb-8 bg-white dark:bg-slate-800 rounded-2xl shadow-lg border border-gray-200 dark:border-slate-700 p-6">
          <div className="grid grid-cols-1 lg:grid-cols-2 gap-6">
            <div>
              <h2 className="text-xl font-bold text-gray-900 dark:text-white mb-4">
                Graph Type
              </h2>
              <div className="grid grid-cols-2 gap-3">
                {(
                  ["undirected", "directed", "weighted", "dag"] as GraphType[]
                ).map((type) => (
                  <button
                    key={type}
                    onClick={() => setGraphType(type)}
                    className={`p-3 rounded-xl border-2 transition-all duration-200 text-sm ${
                      graphType === type
                        ? "border-blue-500 bg-blue-50 text-blue-700"
                        : "border-gray-200 dark:border-slate-700 hover:border-gray-300 hover:bg-gray-50"
                    }`}
                  >
                    <div className="font-semibold capitalize">
                      {type === "dag" ? "DAG" : type}
                    </div>
                  </button>
                ))}
              </div>
            </div>

            <div>
              <h2 className="text-xl font-bold text-gray-900 dark:text-white mb-4">
                Algorithm
              </h2>
              <div className="grid grid-cols-2 gap-3">
                {(
                  ["bfs", "dfs", "dijkstra", "bellman-ford"] as AlgorithmType[]
                ).map((algorithm) => (
                  <button
                    key={algorithm}
                    onClick={() => setSelectedAlgorithm(algorithm)}
                    className={`p-3 rounded-xl border-2 transition-all duration-200 text-sm ${
                      selectedAlgorithm === algorithm
                        ? "border-purple-500 bg-purple-50 text-purple-700"
                        : "border-gray-200 dark:border-slate-700 hover:border-gray-300 hover:bg-gray-50"
                    }`}
                  >
                    <div className="font-semibold">
                      {algorithmInfo[algorithm].name.split(" ")[0]}
                    </div>
                  </button>
                ))}
              </div>
            </div>
          </div>

          {/* Algorithm Info */}
          <div className="mt-6 p-4 bg-gradient-to-r from-purple-50 to-blue-50 rounded-lg">
            <h3 className="font-semibold text-purple-900 mb-2">
              {algorithmInfo[selectedAlgorithm].name}
            </h3>
            <p className="text-purple-800 text-sm mb-2">
              {algorithmInfo[selectedAlgorithm].description}
            </p>
            <div className="flex flex-wrap gap-4 text-xs">
              <span className="text-green-700">
                <strong>Complexity:</strong>{" "}
                {algorithmInfo[selectedAlgorithm].complexity}
              </span>
              <span className="text-blue-700">
                <strong>Use Case:</strong>{" "}
                {algorithmInfo[selectedAlgorithm].useCase}
              </span>
            </div>
          </div>
        </div>

        <div className="grid grid-cols-1 lg:grid-cols-4 gap-8">
          {/* Controls Panel */}
          <div className="lg:col-span-1">
            <div className="bg-white dark:bg-slate-800 rounded-2xl shadow-lg border border-gray-200 dark:border-slate-700 p-6 sticky top-8">
              <h2 className="text-xl font-bold text-gray-900 dark:text-white mb-6">
                Graph Controls
              </h2>

              {/* Node Operations */}
              <div className="space-y-4 mb-6">
                <div>
                  <h3 className="font-semibold text-gray-700 mb-3">Add Node</h3>
                  <div className="space-y-2">
                    <input
                      type="number"
                      value={nodeValue}
                      onChange={(e) => setNodeValue(e.target.value)}
                      className="w-full px-3 py-2 border border-gray-300 rounded-lg focus:ring-2 focus:ring-blue-500 focus:border-transparent"
                      placeholder="Node value"
                    />
                    <button
                      onClick={addNode}
                      disabled={!nodeValue}
                      className="w-full flex items-center justify-center space-x-2 px-4 py-2 bg-blue-600 text-white rounded-lg hover:bg-blue-700 disabled:opacity-50 disabled:cursor-not-allowed transition-colors"
                    >
                      <Plus className="w-4 h-4" />
                      <span>Add Node</span>
                    </button>
                  </div>
                </div>

                <div>
                  <h3 className="font-semibold text-gray-700 mb-3">Add Edge</h3>
                  <div className="space-y-2">
                    <input
                      type="number"
                      value={edgeFrom}
                      onChange={(e) => setEdgeFrom(e.target.value)}
                      className="w-full px-3 py-2 border border-gray-300 rounded-lg focus:ring-2 focus:ring-blue-500 focus:border-transparent"
                      placeholder="From node"
                    />
                    <input
                      type="number"
                      value={edgeTo}
                      onChange={(e) => setEdgeTo(e.target.value)}
                      className="w-full px-3 py-2 border border-gray-300 rounded-lg focus:ring-2 focus:ring-blue-500 focus:border-transparent"
                      placeholder="To node"
                    />
                    {graph.isWeighted && (
                      <input
                        type="number"
                        value={edgeWeight}
                        onChange={(e) => setEdgeWeight(e.target.value)}
                        className="w-full px-3 py-2 border border-gray-300 rounded-lg focus:ring-2 focus:ring-blue-500 focus:border-transparent"
                        placeholder="Weight"
                      />
                    )}
                    <button
                      onClick={addEdge}
                      disabled={!edgeFrom || !edgeTo}
                      className="w-full flex items-center justify-center space-x-2 px-4 py-2 bg-green-600 text-white rounded-lg hover:bg-green-700 disabled:opacity-50 disabled:cursor-not-allowed transition-colors"
                    >
                      <ArrowRight className="w-4 h-4" />
                      <span>Add Edge</span>
                    </button>
                  </div>
                </div>
              </div>

              {/* Algorithm Controls */}
              <div className="space-y-4 mb-6">
                <div>
                  <h3 className="font-semibold text-gray-700 mb-3">
                    Algorithm Parameters
                  </h3>
                  <div className="space-y-2">
                    <input
                      type="number"
                      value={startNode}
                      onChange={(e) => setStartNode(e.target.value)}
                      className="w-full px-3 py-2 border border-gray-300 rounded-lg focus:ring-2 focus:ring-purple-500 focus:border-transparent"
                      placeholder="Start node"
                    />
                    {(selectedAlgorithm === "dijkstra" ||
                      selectedAlgorithm === "bellman-ford") && (
                      <input
                        type="number"
                        value={endNode}
                        onChange={(e) => setEndNode(e.target.value)}
                        className="w-full px-3 py-2 border border-gray-300 rounded-lg focus:ring-2 focus:ring-purple-500 focus:border-transparent"
                        placeholder="End node (optional)"
                      />
                    )}
                  </div>
                </div>

                <button
                  onClick={runSelectedAlgorithm}
                  disabled={!startNode || graph.nodes.length === 0}
                  className="w-full flex items-center justify-center space-x-2 px-4 py-2 bg-purple-600 text-white rounded-lg hover:bg-purple-700 disabled:opacity-50 disabled:cursor-not-allowed transition-colors"
                >
                  <Search className="w-4 h-4" />
                  <span>
                    Run {algorithmInfo[selectedAlgorithm].name.split(" ")[0]}
                  </span>
                </button>
              </div>

              {/* Animation Controls */}
              {algorithmSteps.length > 0 && (
                <div className="space-y-4 mb-6">
                  <h3 className="font-semibold text-gray-700 mb-3">
                    Animation
                  </h3>
                  <div className="flex space-x-2">
                    <button
                      onClick={startAnimation}
                      disabled={isAnimating && !isPaused}
                      className="flex-1 flex items-center justify-center space-x-1 px-3 py-2 bg-green-600 text-white rounded-lg hover:bg-green-700 disabled:opacity-50 transition-colors text-sm"
                    >
                      <Play className="w-3 h-3" />
                      <span>Play</span>
                    </button>
                    <button
                      onClick={pauseAnimation}
                      disabled={!isAnimating}
                      className="flex-1 flex items-center justify-center space-x-1 px-3 py-2 bg-yellow-600 text-white rounded-lg hover:bg-yellow-700 disabled:opacity-50 transition-colors text-sm"
                    >
                      <Pause className="w-3 h-3" />
                      <span>Pause</span>
                    </button>
                    <button
                      onClick={stepForward}
                      disabled={currentStep >= algorithmSteps.length - 1}
                      className="flex-1 flex items-center justify-center space-x-1 px-3 py-2 bg-blue-600 text-white rounded-lg hover:bg-blue-700 disabled:opacity-50 transition-colors text-sm"
                    >
                      <SkipForward className="w-3 h-3" />
                      <span>Step</span>
                    </button>
                  </div>
                  <button
                    onClick={resetAnimation}
                    className="w-full flex items-center justify-center space-x-2 px-4 py-2 bg-gray-600 text-white rounded-lg hover:bg-gray-700 transition-colors"
                  >
                    <RotateCcw className="w-4 h-4" />
                    <span>Reset</span>
                  </button>

                  <div>
                    <label className="block text-sm font-medium text-gray-700 mb-2">
                      Animation Speed: {animationSpeed}ms
                    </label>
                    <input
                      type="range"
                      min="100"
                      max="2000"
                      step="100"
                      value={animationSpeed}
                      onChange={(e) =>
                        setAnimationSpeed(Number(e.target.value))
                      }
                      className="w-full"
                    />
                  </div>
                </div>
              )}

              {/* Utility Buttons */}
              <div className="space-y-2">
                <button
                  onClick={generateRandomGraph}
                  className="w-full flex items-center justify-center space-x-2 px-4 py-2 bg-indigo-600 text-white rounded-lg hover:bg-indigo-700 transition-colors"
                >
                  <Shuffle className="w-4 h-4" />
                  <span>Random Graph</span>
                </button>
                <button
                  onClick={clearGraph}
                  className="w-full flex items-center justify-center space-x-2 px-4 py-2 bg-red-600 text-white rounded-lg hover:bg-red-700 transition-colors"
                >
                  <RotateCcw className="w-4 h-4" />
                  <span>Clear Graph</span>
                </button>
              </div>

              {/* Graph Info */}
              <div className="mt-6 p-4 bg-gray-50 rounded-lg">
                <h4 className="font-semibold text-gray-700 mb-2">Graph Info</h4>
                <div className="space-y-1 text-sm">
                  <div className="flex justify-between">
                    <span>Nodes:</span>
                    <span className="font-mono">{graph.nodes.length}</span>
                  </div>
                  <div className="flex justify-between">
                    <span>Edges:</span>
                    <span className="font-mono">{graph.edges.length}</span>
                  </div>
                  <div className="flex justify-between">
                    <span>Type:</span>
                    <span className="capitalize">{graphType}</span>
                  </div>
                  <div className="flex justify-between">
                    <span>Directed:</span>
                    <span
                      className={
                        graph.isDirected ? "text-green-600" : "text-red-600"
                      }
                    >
                      {graph.isDirected ? "Yes" : "No"}
                    </span>
                  </div>
                  <div className="flex justify-between">
                    <span>Weighted:</span>
                    <span
                      className={
                        graph.isWeighted ? "text-green-600" : "text-red-600"
                      }
                    >
                      {graph.isWeighted ? "Yes" : "No"}
                    </span>
                  </div>
                </div>
              </div>
            </div>
          </div>

          {/* Visualization Panel */}
          <div className="lg:col-span-3 space-y-8">
            {/* Graph Visualization */}
            <div className="bg-white dark:bg-slate-800 rounded-2xl shadow-lg border border-gray-200 dark:border-slate-700 p-6">
              <div className="flex items-center justify-between mb-6">
                <h2 className="text-xl font-bold text-gray-900 dark:text-white">
                  Graph Visualization
                </h2>
                <div className="flex items-center space-x-4 text-sm text-gray-600 dark:text-gray-300">
                  <span>
                    Algorithm: {algorithmInfo[selectedAlgorithm].name}
                  </span>
                  {algorithmSteps.length > 0 && (
                    <span>
                      Step: {currentStep + 1}/{algorithmSteps.length}
                    </span>
                  )}
                </div>
              </div>

              {/* Graph Canvas */}
              <div className="bg-gradient-to-br from-blue-50 to-purple-50 rounded-xl p-6 min-h-[500px] relative overflow-hidden">
                {graph.nodes.length === 0 ? (
                  <div className="flex items-center justify-center h-96 text-gray-500">
                    <div className="text-center">
                      <Network className="w-16 h-16 mx-auto mb-4 opacity-50" />
                      <p className="text-lg font-medium mb-2">
                        No graph to display
                      </p>
                      <p className="text-sm">
                        Add some nodes and edges to get started!
                      </p>
                    </div>
                  </div>
                ) : (
                  <GraphRenderer
                    graph={graph}
                    setGraph={setGraph}
                    onNodeClick={(nodeId) => {
                      // Handle node selection for removal
                      if (selectedNodes.includes(nodeId)) {
                        setSelectedNodes((prev) =>
                          prev.filter((id) => id !== nodeId)
                        );
                      } else {
                        setSelectedNodes((prev) => [...prev, nodeId]);
                      }
                    }}
                    selectedNodes={selectedNodes}
                  />
                )}
              </div>

              {/* Current Step Info */}
              {algorithmSteps.length > 0 &&
                currentStep < algorithmSteps.length && (
                  <div className="mt-4 p-4 bg-purple-50 rounded-lg border border-purple-200">
                    <div className="flex items-center space-x-2 mb-2">
                      <MapPin className="w-4 h-4 text-purple-600" />
                      <span className="font-semibold text-purple-800">
                        Step {currentStep + 1}:{" "}
                        {algorithmSteps[currentStep]?.type?.toUpperCase()}
                      </span>
                    </div>
                    <p className="text-purple-700 text-sm">
                      {algorithmSteps[currentStep]?.message}
                    </p>
                  </div>
                )}
            </div>

            {/* Algorithm Result */}
            {algorithmResult && (
              <div className="bg-white dark:bg-slate-800 rounded-2xl shadow-lg border border-gray-200 dark:border-slate-700 p-6">
                <h2 className="text-xl font-bold text-gray-900 dark:text-white mb-4">
                  Algorithm Result
                </h2>
                <div className="bg-green-50 rounded-lg p-4 border border-green-200">
                  <div className="flex items-center space-x-2 mb-2">
                    <Route className="w-4 h-4 text-green-600" />
                    <span className="font-semibold text-green-800">
                      {algorithmInfo[selectedAlgorithm].name} Complete
                    </span>
                  </div>
                  <div className="text-green-700 text-sm space-y-1">
                    {algorithmResult.distances && (
                      <div>
                        <strong>Distances from start node:</strong>
                        <div className="mt-1 font-mono text-xs">
                          {Array.from(
                            algorithmResult.distances.entries() as IterableIterator<
                              [string, number]
                            >
                          ).map(([nodeId, distance]: [string, number]) => {
                            const node = graph.nodes.find(
                              (n) => n.id === nodeId
                            );
                            return (
                              <div key={nodeId}>
                                Node {node?.value}:{" "}
                                {distance === Number.POSITIVE_INFINITY
                                  ? "∞"
                                  : distance}
                              </div>
                            );
                          })}
                        </div>
                      </div>
                    )}
                    {algorithmResult.visited && (
                      <div>
                        <strong>Visited nodes:</strong>{" "}
                        {algorithmResult.visited.size}
                      </div>
                    )}
                  </div>
                </div>
              </div>
            )}

            {/* Operation History */}
            <div className="bg-white dark:bg-slate-800 rounded-2xl shadow-lg border border-gray-200 dark:border-slate-700 p-6">
              <h2 className="text-xl font-bold text-gray-900 dark:text-white mb-4">
                Operation History
              </h2>
              <div className="max-h-60 overflow-y-auto space-y-2">
                {operationHistory.length === 0 ? (
                  <p className="text-gray-500 italic text-center py-8">
                    No operations performed yet
                  </p>
                ) : (
                  operationHistory.map((operation, index) => (
                    <div
                      key={index}
                      className={`p-3 rounded-lg text-sm border-l-4 ${
                        operation.includes("❌")
                          ? "bg-red-50 text-red-700 border-red-400"
                          : operation.includes("✅")
                          ? "bg-green-50 text-green-700 border-green-400"
                          : operation.includes("🔍") || operation.includes("🛣️")
                          ? "bg-blue-50 text-blue-700 border-blue-400"
                          : operation.includes("📍")
                          ? "bg-purple-50 text-purple-700 border-purple-400"
                          : "bg-gray-50 text-gray-700 border-gray-400"
                      }`}
                    >
                      {operation}
                    </div>
                  ))
                )}
              </div>
            </div>

            {/* Code Implementation */}
            {showCode && (
              <div className="bg-white dark:bg-slate-800 rounded-2xl shadow-lg border border-gray-200 dark:border-slate-700 p-6">
                <h2 className="text-xl font-bold text-gray-900 dark:text-white mb-4">
                  {algorithmInfo[selectedAlgorithm].name} Implementation
                </h2>
                <div className="bg-gray-900 rounded-lg p-4 overflow-x-auto">
                  <pre className="text-green-400 text-sm">
                    <code>{getAlgorithmCode(selectedAlgorithm)}</code>
                  </pre>
                </div>
              </div>
            )}
          </div>
        </div>
      </main>
    </div>
  );
}

// Graph Renderer Component
function GraphRenderer({
  graph,
  setGraph,
  onNodeClick,
  selectedNodes,
}: {
  graph: GraphState;
  setGraph: React.Dispatch<React.SetStateAction<GraphState>>;
  onNodeClick: (nodeId: string) => void;
  selectedNodes: string[];
}) {
  const svgRef = React.useRef<SVGSVGElement>(null);
  const [draggingNodeId, setDraggingNodeId] = React.useState<string | null>(
    null
  );
  const [dragOffset, setDragOffset] = React.useState<{
    x: number;
    y: number;
  } | null>(null);

  // Drag event handlers
  const handleNodeMouseDown = (e: React.MouseEvent, node: GraphNode) => {
    e.preventDefault();
    setDraggingNodeId(node.id);
    // Store offset from node center to mouse position
    setDragOffset({
      x:
        e.clientX -
        (svgRef.current?.getBoundingClientRect().left ?? 0) -
        node.x,
      y:
        e.clientY - (svgRef.current?.getBoundingClientRect().top ?? 0) - node.y,
    });
  };

  React.useEffect(() => {
    if (!draggingNodeId) return;
    const move = (e: MouseEvent) => {
      if (!draggingNodeId || !dragOffset) return;
      const svgRect = svgRef.current?.getBoundingClientRect();
      if (!svgRect) return;
      // Node center should be at cursor
      let newX = e.clientX - svgRect.left - dragOffset.x;
      let newY = e.clientY - svgRect.top - dragOffset.y;
      const minX = 25,
        minY = 25,
        maxX = 800 - 25,
        maxY = 500 - 25;
      newX = Math.max(minX, Math.min(maxX, newX));
      newY = Math.max(minY, Math.min(maxY, newY));
      // Only update the dragged node's position
      const updatedNodes = graph.nodes.map((n) =>
        n.id === draggingNodeId ? { ...n, x: newX, y: newY } : n
      );
      // Use setGraph to update state
      setGraph((prev: GraphState) => ({
        ...prev,
        nodes: updatedNodes,
      }));
    };
    const up = () => {
      setDraggingNodeId(null);
      setDragOffset(null);
    };
    window.addEventListener("mousemove", move);
    window.addEventListener("mouseup", up);
    return () => {
      window.removeEventListener("mousemove", move);
      window.removeEventListener("mouseup", up);
    };
  }, [draggingNodeId, dragOffset, graph, setGraph]);

  const handleNodeClick = (nodeId: string) => {
    onNodeClick(nodeId);
  };

  return (
    <svg
      ref={svgRef}
      width="100%"
      height="500"
      viewBox="0 0 800 500"
      className="border border-gray-200 dark:border-slate-700 rounded-lg bg-white"
      style={{ userSelect: "none" }}
    >
      {/* Render edges first (so they appear behind nodes) */}
      {graph.edges.map((edge) => {
        const fromNode = graph.nodes.find((n) => n.id === edge.from);
        const toNode = graph.nodes.find((n) => n.id === edge.to);
        if (!fromNode || !toNode) return null;
        const dx = toNode.x - fromNode.x;
        const dy = toNode.y - fromNode.y;
        const length = Math.sqrt(dx * dx + dy * dy);
        if (!isFinite(length) || length === 0) return null; // Prevent NaN errors
        const unitX = dx / length;
        const unitY = dy / length;
        // Adjust line endpoints to not overlap with node circles
        const nodeRadius = 25;
        const startX = fromNode.x + unitX * nodeRadius;
        const startY = fromNode.y + unitY * nodeRadius;
        const endX = toNode.x - unitX * nodeRadius;
        const endY = toNode.y - unitY * nodeRadius;
        return (
          <g key={edge.id}>
            {/* Edge line */}
            <line
              x1={String(startX)}
              y1={String(startY)}
              x2={String(endX)}
              y2={String(endY)}
              stroke={
                edge.isHighlighted
                  ? "#f59e0b"
                  : edge.isVisited
                  ? "#10b981"
                  : "#6b7280"
              }
              strokeWidth={edge.isHighlighted ? "3" : "2"}
              className="transition-all duration-300"
            />
            {/* Arrow for directed graphs */}
            {graph.isDirected && (
              <polygon
                points={`${endX},${endY} ${endX - 8 * unitX + 4 * unitY},${
                  endY - 8 * unitY - 4 * unitX
                } ${endX - 8 * unitX - 4 * unitY},${
                  endY - 8 * unitY + 4 * unitX
                }`}
                fill={
                  edge.isHighlighted
                    ? "#f59e0b"
                    : edge.isVisited
                    ? "#10b981"
                    : "#6b7280"
                }
                className="transition-all duration-300"
              />
            )}
            {/* Edge weight */}
            {graph.isWeighted && edge.weight && (
              <text
                x={String((startX + endX) / 2)}
                y={String((startY + endY) / 2 - 5)}
                textAnchor="middle"
                fill="#374151"
                fontSize="12"
                fontWeight="bold"
                className="bg-white"
              >
                {edge.weight}
              </text>
            )}
          </g>
        );
      })}

      {/* Render nodes */}
      {graph.nodes.map((node) => (
        <g key={node.id}>
          {/* Node circle */}
          <circle
            cx={node.x}
            cy={node.y}
            r="25"
            fill={
              node.isStart
                ? "#10b981"
                : node.isEnd
                ? "#ef4444"
                : node.isHighlighted
                ? "#f59e0b"
                : node.isVisited
                ? "#8b5cf6"
                : selectedNodes.includes(node.id)
                ? "#f97316"
                : "#3b82f6"
            }
            stroke={
              selectedNodes.includes(node.id)
                ? "#ea580c"
                : node.isHighlighted
                ? "#d97706"
                : "#1e40af"
            }
            strokeWidth="2"
            className="cursor-pointer transition-all duration-300"
            style={{
              filter: "drop-shadow(0 0 8px #6366f1)",
              transition: "filter 0.2s",
              ...(draggingNodeId === node.id
                ? { filter: "drop-shadow(0 0 16px #f59e0b)" }
                : {}),
            }}
            onClick={() => handleNodeClick(node.id)}
            onMouseDown={(e) => handleNodeMouseDown(e, node)}
          />

          {/* Node value */}
          <text
            x={node.x}
            y={node.y + 5}
            textAnchor="middle"
            fill="white"
            fontSize="14"
            fontWeight="bold"
            className="pointer-events-none"
          >
            {node.value}
          </text>

          {/* Distance label for shortest path algorithms */}
          {node.distance !== undefined &&
            node.distance !== Number.POSITIVE_INFINITY && (
              <text
                x={node.x}
                y={node.y - 35}
                textAnchor="middle"
                fill="#374151"
                fontSize="10"
                fontWeight="bold"
                className="bg-white"
              >
                d: {node.distance}
              </text>
            )}

          {/* Start/End labels */}
          {node.isStart && (
            <text
              x={node.x}
              y={node.y + 45}
              textAnchor="middle"
              fill="#10b981"
              fontSize="10"
              fontWeight="bold"
            >
              START
            </text>
          )}
          {node.isEnd && (
            <text
              x={node.x}
              y={node.y + 45}
              textAnchor="middle"
              fill="#ef4444"
              fontSize="10"
              fontWeight="bold"
            >
              END
            </text>
          )}
        </g>
      ))}
    </svg>
  );
}

// Algorithm code implementations
function getAlgorithmCode(algorithm: AlgorithmType): string {
  const codes: Record<AlgorithmType, string> = {
    bfs: `def bfs(graph, start):
    """Breadth-First Search implementation"""
    visited = set()
    queue = [start]
    distances = {start: 0}
    parents = {start: None}
    
    while queue:
        current = queue.pop(0)
        
        if current in visited:
            continue
            
        visited.add(current)
        
        # Explore neighbors
        for neighbor in graph[current]:
            if neighbor not in visited:
                if neighbor not in distances:
                    distances[neighbor] = distances[current] + 1
                    parents[neighbor] = current
                    queue.append(neighbor)
    
    return visited, distances, parents`,

    dfs: `def dfs(graph, start, visited=None):
    """Depth-First Search implementation"""
    if visited is None:
        visited = set()
    
    visited.add(start)
    print(f"Visiting: {start}")
    
    # Recursively visit neighbors
    for neighbor in graph[start]:
        if neighbor not in visited:
            dfs(graph, neighbor, visited)
    
    return visited

def dfs_iterative(graph, start):
    """Iterative DFS using stack"""
    visited = set()
    stack = [start]
    
    while stack:
        current = stack.pop()
        
        if current not in visited:
            visited.add(current)
            print(f"Visiting: {current}")
            
            # Add neighbors to stack
            for neighbor in graph[current]:
                if neighbor not in visited:
                    stack.append(neighbor)
    
    return visited`,

    dijkstra: `import heapq

def dijkstra(graph, start):
    """Dijkstra's shortest path algorithm"""
    distances = {node: float('infinity') for node in graph}
    distances[start] = 0
    parents = {node: None for node in graph}
    visited = set()
    
    # Priority queue: (distance, node)
    pq = [(0, start)]
    
    while pq:
        current_distance, current = heapq.heappop(pq)
        
        if current in visited:
            continue
            
        visited.add(current)
        
        # Update distances to neighbors
        for neighbor, weight in graph[current].items():
            distance = current_distance + weight
            
            if distance < distances[neighbor]:
                distances[neighbor] = distance
                parents[neighbor] = current
                heapq.heappush(pq, (distance, neighbor))
    
    return distances, parents

def get_shortest_path(parents, start, end):
    """Reconstruct shortest path"""
    path = []
    current = end
    
    while current is not None:
        path.append(current)
        current = parents[current]
    
    return path[::-1] if path[0] == end else []`,

    "bellman-ford": `def bellman_ford(graph, start):
    """Bellman-Ford algorithm for shortest paths"""
    # Initialize distances
    distances = {node: float('infinity') for node in graph}
    distances[start] = 0
    parents = {node: None for node in graph}
    
    # Relax edges V-1 times
    for _ in range(len(graph) - 1):
        for u in graph:
            for v, weight in graph[u].items():
                if distances[u] + weight < distances[v]:
                    distances[v] = distances[u] + weight
                    parents[v] = u
    
    # Check for negative cycles
    for u in graph:
        for v, weight in graph[u].items():
            if distances[u] + weight < distances[v]:
                raise ValueError("Graph contains negative cycle")
    
    return distances, parents`,
    kruskal: "# Kruskal's algorithm implementation not available",
    prim: "# Prim's algorithm implementation not available",
    topological: "# Topological sort implementation not available",
    "floyd-warshall": "# Floyd-Warshall algorithm implementation not available",
  };

  return codes[algorithm] || "# Algorithm implementation not available";
}

export default GraphVisualizerPage;<|MERGE_RESOLUTION|>--- conflicted
+++ resolved
@@ -157,33 +157,23 @@
   const [isPaused, setIsPaused] = useState(false);
 
   // UI states
-<<<<<<< HEAD
   const [operationHistory, setOperationHistory] = useState<string[]>([]);
   const [showCode, setShowCode] = useState(false);
   const [showTutorial, setShowTutorial] = useState(false);
-  const [nodeCounter, setNodeCounter] = useState(0);
+  // we only need the setter to reflect count changes in any UI that reads it later
+  const [, setNodeCounter] = useState(0);
   const [selectedNodes, setSelectedNodes] = useState<string[]>([]);
   const [algorithmResult, setAlgorithmResult] = useState<any>(null);
 
   // Helper functions
+  // Use a ref so IDs are unique even when generating many nodes in a loop
+  const nodeIdCounterRef = React.useRef(0);
   const generateNodeId = () => {
-    setNodeCounter((prev) => prev + 1);
-    return `node-${Date.now()}-${Math.random()}`;
+    nodeIdCounterRef.current += 1;
+    // keep external counter in sync for any UI that displays count
+    setNodeCounter(nodeIdCounterRef.current);
+    return `node-${nodeIdCounterRef.current}`;
   };
-=======
-  const [operationHistory, setOperationHistory] = useState<string[]>([])
-  const [showCode, setShowCode] = useState(false)
-  const [showTutorial, setShowTutorial] = useState(false)
-  const [_nodeCounter, setNodeCounter] = useState(0)
-  const [selectedNodes, setSelectedNodes] = useState<string[]>([])
-  const [algorithmResult, setAlgorithmResult] = useState<any>(null)
-
-  // Helper functions
-  const generateNodeId = () => {
-    setNodeCounter((prev) => prev + 1)
-    return `node-${_nodeCounter}`
-  }
->>>>>>> 9623e150
 
   const generateEdgeId = () => `edge-${Date.now()}-${Math.random()}`;
 
