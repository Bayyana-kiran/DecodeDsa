import type React from "react";
import { useRef, useState } from "react";
import { ArrowUpDown, Clock, Code2, GitCompare, Eye } from "lucide-react";
import SortingVisualizer from "../components/SortingVisualizer";
import ParallelSortingVisualizer from "../components/ParallelSortingVisualizer";
import { Link } from "react-router-dom";

interface SortingAlgorithm {
  name: string;
  description: string;
  timeComplexity: string;
  spaceComplexity: string;
  bestCase: string;
  worstCase: string;
}

const sortingAlgorithms: SortingAlgorithm[] = [
  {
    name: "Bubble Sort",
    description:
      "A simple sorting algorithm that repeatedly steps through the list, compares adjacent elements and swaps them if they are in the wrong order.",
    timeComplexity: "O(n²)",
    spaceComplexity: "O(1)",
    bestCase: "O(n) - Already sorted",
    worstCase: "O(n²) - Reverse sorted",
  },
  {
    name: "Selection Sort",
    description:
      "A simple sorting algorithm that divides the input into a sorted and unsorted region, and repeatedly selects the smallest element from the unsorted region.",
    timeComplexity: "O(n²)",
    spaceComplexity: "O(1)",
    bestCase: "O(n²) - Not improved by sorted data",
    worstCase: "O(n²) - Not improved by sorted data",
  },
  {
    name: "Insertion Sort",
    description:
      "A simple sorting algorithm that builds the final sorted array one item at a time by comparing each new item with the already sorted portion.",
    timeComplexity: "O(n²)",
    spaceComplexity: "O(1)",
    bestCase: "O(n) - Already sorted",
    worstCase: "O(n²) - Reverse sorted",
  },
  {
    name: "Merge Sort",
    description:
      "A divide-and-conquer algorithm that recursively breaks down the problem into smaller subproblems until they become simple enough to solve directly.",
    timeComplexity: "O(n log n)",
    spaceComplexity: "O(n)",
    bestCase: "O(n log n)",
    worstCase: "O(n log n)",
  },
  {
    name: "Quick Sort",
    description:
      "A divide-and-conquer algorithm that picks an element as pivot and partitions the array around the pivot.",
    timeComplexity: "O(n log n)",
    spaceComplexity: "O(log n)",
    bestCase: "O(n log n)",
    worstCase: "O(n²) - Poor pivot choices",
  },
  {
    name: "Heap Sort",
    description:
      "A comparison-based sorting algorithm that uses a binary heap data structure. It divides its input into a sorted and an unsorted region.",
    timeComplexity: "O(n log n)",
    spaceComplexity: "O(1)",
    bestCase: "O(n log n)",
    worstCase: "O(n log n)",
  },
  {
    name: "Radix Sort",
    description:
      "A non-comparison-based sorting algorithm that sorts numbers by processing individual digits. It uses counting sort as a subroutine to achieve linear time complexity for integer keys.",
    timeComplexity: "O(nk)",
    spaceComplexity: "O(n + k)",
    bestCase: "O(nk)",
    worstCase: "O(nk)",
  },
];

function SortingAlgorithmsPage() {
  const [selectedAlgorithm, setSelectedAlgorithm] =
    useState<SortingAlgorithm | null>(null);
  const [selectedAlgorithm2, setSelectedAlgorithm2] =
    useState<SortingAlgorithm | null>(null);
  const [inputArray, setInputArray] = useState<string>("");
  const [showVisualization, setShowVisualization] = useState(false);
  const [comparisonMode, setComparisonMode] = useState(false);
  const vizRef = useRef<HTMLDivElement | null>(null);

  const handleAlgorithmSelect = (algorithm: SortingAlgorithm) => {
    setSelectedAlgorithm(algorithm);
    setInputArray("64 34 25 12 22 11 90");
    setShowVisualization(true);
    setTimeout(() => {
      if (vizRef.current) {
        vizRef.current.scrollIntoView({ behavior: "smooth", block: "start" });
      }
    }, 0);
  };

  const handleInputSubmit = (e: React.FormEvent) => {
    e.preventDefault();
    if (inputArray.trim()) {
      setShowVisualization(true);
    }
  };

  return (
    <div className="min-h-screen bg-gradient-to-br from-slate-50 via-white to-slate-100">
<<<<<<< HEAD
      <header className="bg-white border-b shadow-sm">
        <div className="px-4 py-6 mx-auto max-w-7xl sm:px-6 lg:px-8">
          <div className="flex items-center justify-between">
            <div className="flex items-center space-x-3">
=======
      <header className="bg-white shadow-sm border-b">
        <div className="max-w-7xl mx-auto py-4 px-4 md:p-6 lg:px-8">
          <div className="flex flex-col md:flex-row gap-4 md:gap-0 items-center justify-between">
            <div className="flex items-center space-x-3 min-h-[110px]">
>>>>>>> 6e65b423
              <Link to={"/"}>
                <div className="p-2 rounded-lg bg-gradient-to-r from-blue-500 to-purple-500">
                  <ArrowUpDown className="w-6 h-6 text-white" />
                </div>
              </Link>
              <div className="p-2">
<<<<<<< HEAD
                <h1 className="text-3xl font-bold text-transparent bg-gradient-to-r from-blue-600 to-purple-600 bg-clip-text">
                  Sorting Algorithms Visualizer
                </h1>
                <p className="hidden mt-2 text-gray-600 md:block">
=======
                <h1 className="text-2xl md:text-3xl font-bold bg-gradient-to-r from-blue-600 to-purple-600 bg-clip-text text-transparent">
                  Sorting Algorithms Visualizer
                </h1>
                <p className="text-sm md:text-base mt-2 text-gray-600">
>>>>>>> 6e65b423
                  {comparisonMode
                    ? "Compare two sorting algorithms side by side"
                    : "Explore how different sorting algorithms organize data step by step"}
                </p>
              </div>
            </div>

<<<<<<< HEAD
            <div className="flex flex-col items-center p-1 space-x-2 bg-gray-100 rounded-lg lg:flex-row">
=======
            {/* Mode Toggle */}
            <div className="flex items-center space-x-2 bg-gray-100 rounded-lg p-1">
>>>>>>> 6e65b423
              <button
                onClick={() => setComparisonMode(false)}
                className={`flex items-center space-x-2 px-4 py-2 rounded-md transition-all ${!comparisonMode
                    ? "bg-white shadow-sm text-blue-600"
                    : "text-gray-600 hover:text-gray-800"
                  }`}
              >
                <Eye className="w-5 h-5 md:w-6 md:h-6" />
                <span className="text-sm font-medium">Single View</span>
              </button>
              <button
                onClick={() => setComparisonMode(true)}
                className={`flex items-center space-x-2 px-4 py-2 rounded-md transition-all ${comparisonMode
                    ? "bg-white shadow-sm text-purple-600"
                    : "text-gray-600 hover:text-gray-800"
                  }`}
              >
                <GitCompare className="w-5 h-5 md:w-6 md:h-6" />
                <span className="text-sm font-medium">Compare</span>
              </button>
            </div>
          </div>
        </div>
      </header>

      <main className="px-4 py-8 mx-auto max-w-7xl sm:px-6 lg:px-8">
        <div className="grid grid-cols-1 gap-8 mb-8 md:grid-cols-2 lg:grid-cols-3">
          {sortingAlgorithms.map((algorithm) => (
            <div
              key={algorithm.name}
              className={`bg-white rounded-2xl shadow-lg hover:shadow-xl transition-all duration-300 cursor-pointer border-2 transform hover:-translate-y-1 ${comparisonMode
                  ? selectedAlgorithm?.name === algorithm.name
                    ? "border-blue-500 ring-2 ring-blue-200"
                    : selectedAlgorithm2?.name === algorithm.name
                      ? "border-purple-500 ring-2 ring-purple-200"
                      : "border-gray-200 hover:border-blue-300"
                  : selectedAlgorithm?.name === algorithm.name
                    ? "border-blue-500 ring-2 ring-blue-200"
                    : "border-gray-200 hover:border-blue-300"
                }`}
              onClick={() => {
                if (comparisonMode) {
                  if (!selectedAlgorithm) {
                    setSelectedAlgorithm(algorithm);
                  } else if (
                    !selectedAlgorithm2 &&
                    algorithm.name !== selectedAlgorithm.name
                  ) {
                    setSelectedAlgorithm2(algorithm);
                  } else if (selectedAlgorithm.name === algorithm.name) {
                    setSelectedAlgorithm(null);
                  } else if (selectedAlgorithm2?.name === algorithm.name) {
                    setSelectedAlgorithm2(null);
                  } else {
                    setSelectedAlgorithm2(algorithm);
                  }
                } else {
                  handleAlgorithmSelect(algorithm);
                }
              }}
            >
              <div className="p-6">
                <div className="flex items-center justify-between mb-4">
                  <h3 className="text-xl font-bold text-gray-900">
                    {algorithm.name}
                  </h3>
                  <div className="flex items-center space-x-2">
                    {comparisonMode &&
                      selectedAlgorithm?.name === algorithm.name && (
                        <div className="px-2 py-1 text-xs font-medium text-blue-800 bg-blue-100 rounded">
                          Algorithm 1
                        </div>
                      )}
                    {comparisonMode &&
                      selectedAlgorithm2?.name === algorithm.name && (
                        <div className="px-2 py-1 text-xs font-medium text-purple-800 bg-purple-100 rounded">
                          Algorithm 2
                        </div>
                      )}
                    <div className="p-2 rounded-lg bg-gradient-to-r from-blue-100 to-purple-100">
                      <ArrowUpDown className="w-5 h-5 text-blue-600" />
                    </div>
                  </div>
                </div>

                <p className="mb-6 leading-relaxed text-gray-600">
                  {algorithm.description}
                </p>

                <div className="grid grid-cols-1 gap-4 sm:grid-cols-2">
                  <div className="p-3 rounded-lg bg-gray-50">
                    <div className="flex items-center mb-2 space-x-2">
                      <Clock className="w-4 h-4 text-gray-500" />
                      <span className="text-sm font-medium text-gray-700">
                        Time Complexity
                      </span>
                    </div>
                    <p className="text-lg font-bold text-blue-600">
                      {algorithm.timeComplexity}
                    </p>
                  </div>

                  <div className="p-3 rounded-lg bg-gray-50">
                    <div className="flex items-center mb-2 space-x-2">
                      <Code2 className="w-4 h-4 text-gray-500" />
                      <span className="text-sm font-medium text-gray-700">
                        Space Complexity
                      </span>
                    </div>
                    <p className="text-lg font-bold text-purple-600">
                      {algorithm.spaceComplexity}
                    </p>
                  </div>
                </div>

                <div className="mt-4 space-y-2">
                  <div className="text-sm">
                    <span className="font-medium text-green-700">
                      Best Case:
                    </span>
                    <span className="ml-2 text-gray-600">
                      {algorithm.bestCase}
                    </span>
                  </div>
                  <div className="text-sm">
                    <span className="font-medium text-red-700">
                      Worst Case:
                    </span>
                    <span className="ml-2 text-gray-600">
                      {algorithm.worstCase}
                    </span>
                  </div>
                </div>
              </div>
            </div>
          ))}
        </div>

        {((comparisonMode && selectedAlgorithm && selectedAlgorithm2) ||
          (!comparisonMode && selectedAlgorithm)) && (
            <div className="bg-white border border-gray-200 shadow-lg rounded-2xl">
              <div className="p-6">
                <h3 className="mb-4 text-xl font-bold text-gray-900">
                  {comparisonMode
                    ? `Compare ${selectedAlgorithm.name} vs ${selectedAlgorithm2?.name}`
                    : `Visualize ${selectedAlgorithm.name}`}
                </h3>

                <form onSubmit={handleInputSubmit} className="space-y-4">
                  <div>
                    <label
                      htmlFor="array-input"
                      className="block mb-2 text-sm font-medium text-gray-700"
                    >
                      Array Elements
                    </label>
                    <input
                      id="array-input"
                      type="text"
                      value={inputArray}
                      onChange={(e) => setInputArray(e.target.value)}
                      placeholder="Enter array (e.g., 64 34 25 12 22 11 90)"
                      className="w-full px-4 py-3 transition-colors border border-gray-300 rounded-lg shadow-sm focus:ring-2 focus:ring-blue-500 focus:border-blue-500"
                    />
                    <p className="mt-2 text-sm text-gray-500">
                      Tip: For arrays with 100+ elements, zoom and pan controls will be automatically enabled for better visualization.
                    </p>
                  </div>

                  <button
                    type="submit"
                    className="w-full md:w-auto inline-flex items-center justify-center px-6 py-3 bg-gradient-to-r from-blue-600 to-purple-600 text-white font-semibold rounded-lg shadow-lg hover:from-blue-700 hover:to-purple-700 focus:outline-none focus:ring-2 focus:ring-offset-2 focus:ring-blue-500 transition-all duration-200 transform hover:-translate-y-0.5"
                  >
                    {comparisonMode ? (
                      <GitCompare className="w-5 h-5 mr-2" />
                    ) : (
                      <ArrowUpDown className="w-5 h-5 mr-2" />
                    )}
                    {comparisonMode
                      ? "Start Comparison"
                      : "Start Sorting Visualization"}
                  </button>
                </form>

                {showVisualization && (
                  <div ref={vizRef} className="pt-8 mt-8 border-t">
                    {comparisonMode && selectedAlgorithm2 ? (
                      <ParallelSortingVisualizer
                        algorithm1={selectedAlgorithm.name}
                        algorithm2={selectedAlgorithm2.name}
                        inputArray={inputArray}
                      />
                    ) : (
                      <SortingVisualizer
                        algorithm={selectedAlgorithm.name}
                        inputArray={inputArray}
                      />
                    )}
                  </div>
                )}
              </div>
            </div>
          )}

        {comparisonMode && (!selectedAlgorithm || !selectedAlgorithm2) && (
          <div className="p-6 border-2 border-purple-300 border-dashed bg-gradient-to-r from-purple-50 to-blue-50 rounded-2xl">
            <div className="text-center">
              <GitCompare className="w-12 h-12 mx-auto mb-4 text-purple-600" />
              <h3 className="mb-2 text-lg font-semibold text-gray-900">
                Select Two Algorithms to Compare
              </h3>
              <p className="text-gray-600">
                {!selectedAlgorithm
                  ? "Choose your first algorithm from the cards above"
                  : !selectedAlgorithm2
                    ? `Selected: ${selectedAlgorithm.name}. Now choose a second algorithm to compare with.`
                    : ""}
              </p>
            </div>
          </div>
        )}
      </main>
    </div>
  );
}

export default SortingAlgorithmsPage;<|MERGE_RESOLUTION|>--- conflicted
+++ resolved
@@ -110,34 +110,20 @@
 
   return (
     <div className="min-h-screen bg-gradient-to-br from-slate-50 via-white to-slate-100">
-<<<<<<< HEAD
-      <header className="bg-white border-b shadow-sm">
-        <div className="px-4 py-6 mx-auto max-w-7xl sm:px-6 lg:px-8">
-          <div className="flex items-center justify-between">
-            <div className="flex items-center space-x-3">
-=======
       <header className="bg-white shadow-sm border-b">
         <div className="max-w-7xl mx-auto py-4 px-4 md:p-6 lg:px-8">
           <div className="flex flex-col md:flex-row gap-4 md:gap-0 items-center justify-between">
             <div className="flex items-center space-x-3 min-h-[110px]">
->>>>>>> 6e65b423
               <Link to={"/"}>
                 <div className="p-2 rounded-lg bg-gradient-to-r from-blue-500 to-purple-500">
                   <ArrowUpDown className="w-6 h-6 text-white" />
                 </div>
               </Link>
               <div className="p-2">
-<<<<<<< HEAD
-                <h1 className="text-3xl font-bold text-transparent bg-gradient-to-r from-blue-600 to-purple-600 bg-clip-text">
-                  Sorting Algorithms Visualizer
-                </h1>
-                <p className="hidden mt-2 text-gray-600 md:block">
-=======
                 <h1 className="text-2xl md:text-3xl font-bold bg-gradient-to-r from-blue-600 to-purple-600 bg-clip-text text-transparent">
                   Sorting Algorithms Visualizer
                 </h1>
                 <p className="text-sm md:text-base mt-2 text-gray-600">
->>>>>>> 6e65b423
                   {comparisonMode
                     ? "Compare two sorting algorithms side by side"
                     : "Explore how different sorting algorithms organize data step by step"}
@@ -145,12 +131,8 @@
               </div>
             </div>
 
-<<<<<<< HEAD
-            <div className="flex flex-col items-center p-1 space-x-2 bg-gray-100 rounded-lg lg:flex-row">
-=======
             {/* Mode Toggle */}
             <div className="flex items-center space-x-2 bg-gray-100 rounded-lg p-1">
->>>>>>> 6e65b423
               <button
                 onClick={() => setComparisonMode(false)}
                 className={`flex items-center space-x-2 px-4 py-2 rounded-md transition-all ${!comparisonMode
