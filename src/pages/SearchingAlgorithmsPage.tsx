<<<<<<< HEAD
import React, { useState } from "react";
import { Search, Clock, Code2 } from "lucide-react";
import SearchingVisualizer from "../components/SearchingVisualizer";
import { Link } from "react-router-dom";
=======
import React, { useState } from 'react';
import { Search, Clock, Code2, GitCompare, Eye } from 'lucide-react';
import SearchingVisualizer from '../components/SearchingVisualizer';
import ParallelSearchingVisualizer from '../components/ParallelSearchingVisualizer';
>>>>>>> 2c72550a

interface SearchingAlgorithm {
  name: string;
  description: string;
  timeComplexity: string;
  spaceComplexity: string;
  bestCase: string;
  worstCase: string;
}

const searchingAlgorithms: SearchingAlgorithm[] = [
  {
    name: "Linear Search",
    description:
      "A simple search algorithm that checks every element in the array sequentially until the target is found or the array ends.",
    timeComplexity: "O(n)",
    spaceComplexity: "O(1)",
    bestCase: "O(1) - Target is first element",
    worstCase: "O(n) - Target is last element or not found",
  },
  {
    name: "Binary Search",
    description:
      "An efficient search algorithm that works on sorted arrays by repeatedly dividing the search interval in half.",
    timeComplexity: "O(log n)",
    spaceComplexity: "O(1)",
    bestCase: "O(1) - Target is middle element",
    worstCase: "O(log n) - Maximum divisions needed",
  },
];

function SearchingAlgorithmsPage() {
<<<<<<< HEAD
  const [selectedAlgorithm, setSelectedAlgorithm] =
    useState<SearchingAlgorithm | null>(null);
  const [inputArray, setInputArray] = useState<string>("");
  const [targetValue, setTargetValue] = useState<string>("");
=======
  const [selectedAlgorithm, setSelectedAlgorithm] = useState<SearchingAlgorithm | null>(null);
  const [selectedAlgorithm2, setSelectedAlgorithm2] = useState<SearchingAlgorithm | null>(null);
  const [inputArray, setInputArray] = useState<string>('');
  const [targetValue, setTargetValue] = useState<string>('');
>>>>>>> 2c72550a
  const [showVisualization, setShowVisualization] = useState(false);
  const [comparisonMode, setComparisonMode] = useState(false);

  const handleAlgorithmSelect = (algorithm: SearchingAlgorithm) => {
    setSelectedAlgorithm(algorithm);
    setShowVisualization(false);
    // Set default values based on algorithm
    if (algorithm.name === "Binary Search") {
      setInputArray("1 3 5 7 9 11 13 15 17 19");
      setTargetValue("7");
    } else {
      setInputArray("64 34 25 12 22 11 90 88");
      setTargetValue("22");
    }
  };

   const handleInputSubmit = (e: React.FormEvent) => {
    e.preventDefault();
    if (inputArray.trim() && targetValue.trim()) {
      // In comparison mode, both must be selected
      if (comparisonMode) {
        if (selectedAlgorithm && selectedAlgorithm2) {
          setShowVisualization(true);
        } else {
          alert('Please select two algorithms to compare.');
        }
      } else {
        setShowVisualization(true);
      }
    }
  };

  return (
     <div className="min-h-screen bg-gradient-to-br from-slate-50 via-white to-slate-100">
      <header className="bg-white shadow-sm border-b">
<<<<<<< HEAD
        <div className="max-w-7xl mx-auto py-6 px-4 sm:px-6 lg:px-8">
          <div className="flex items-center space-x-3">
            <Link to={"/"}>
              <div className="p-2 bg-gradient-to-r from-green-500 cursor-pointer to-emerald-500 rounded-lg">
                <Search className="w-6 h-6 text-white" />
              </div>
            </Link>
            <h1 className="text-3xl font-bold bg-gradient-to-r from-green-600 to-emerald-600 bg-clip-text text-transparent">
              Searching Algorithms Visualizer
            </h1>
=======
        <div className="max-w-7xl mx-auto py-4 px-4 md:p-6 lg:px-8">
          <div className="flex flex-col md:flex-row gap-4 md:gap-0 items-center justify-between">
            <div className="flex items-center space-x-3 min-h-[110px]">
              <div className="p-2 bg-gradient-to-r from-green-500 to-emerald-500 rounded-lg">
                <Search className="w-6 h-6 text-white" />
              </div>
              <div>
                <h1 className="text-2xl md:text-3xl font-bold bg-gradient-to-r from-green-600 to-emerald-600 bg-clip-text text-transparent">
                  Searching Algorithms Visualizer
                </h1>
                <p className="text-sm md:text-base md:mt-2 text-gray-600">
                  {comparisonMode ? "Compare Linear Search vs. Binary Search" : "Explore how different searching algorithms find elements in arrays"}
                </p>
              </div>
            </div>
            
            <div className="flex items-center space-x-2 bg-gray-100 rounded-lg p-1">
              <button
                onClick={() => setComparisonMode(false)}
                className={`flex items-center space-x-2 px-4 py-2 rounded-md transition-all ${
                  !comparisonMode ? "bg-white shadow-sm text-green-600" : "text-gray-600 hover:text-gray-800"
                }`}
              >
                <Eye className="w-5 h-5 md:w-6 md:h-6" />
                <span className="text-sm font-medium">Single View</span>
              </button>
              <button
                onClick={() => setComparisonMode(true)}
                className={`flex items-center space-x-2 px-4 py-2 rounded-md transition-all ${
                  comparisonMode ? "bg-white shadow-sm text-emerald-600" : "text-gray-600 hover:text-gray-800"
                }`}
              >
                <GitCompare className="w-5 h-5 md:w-6 md:h-6" />
                <span className="text-sm font-medium">Compare</span>
              </button>
            </div>
>>>>>>> 2c72550a
          </div>
        </div>
      </header>

      <main className="max-w-7xl mx-auto py-8 px-4 sm:px-6 lg:px-8">
        <div className="grid grid-cols-1 lg:grid-cols-2 gap-8 mb-8">
          {searchingAlgorithms.map((algorithm) => (
            <div
              key={algorithm.name}
<<<<<<< HEAD
              className={`bg-white rounded-2xl shadow-lg hover:shadow-xl transition-all duration-300 cursor-pointer border-2 transform hover:-translate-y-1 ${
                selectedAlgorithm?.name === algorithm.name
                  ? "border-green-500 ring-2 ring-green-200"
                  : "border-gray-200 hover:border-green-300"
              }`}
              onClick={() => handleAlgorithmSelect(algorithm)}
            >
              <div className="p-6">
                <div className="flex items-center justify-between mb-4">
                  <h3 className="text-xl font-bold text-gray-900">
                    {algorithm.name}
                  </h3>
                  <div className="p-2 bg-gradient-to-r from-green-100 to-emerald-100 rounded-lg">
                    <Search className="w-5 h-5 text-green-600" />
=======
                className={`bg-white rounded-2xl shadow-lg hover:shadow-xl transition-all duration-300 cursor-pointer border-2 transform hover:-translate-y-1 ${
                  comparisonMode
                    ? selectedAlgorithm?.name === algorithm.name
                      ? "border-green-500 ring-2 ring-green-200" 
                      : selectedAlgorithm2?.name === algorithm.name
                      ? "border-purple-600 ring-2 ring-purple-200" 
                      : "border-gray-200 hover:border-green-300"
                    : selectedAlgorithm?.name === algorithm.name
                    ? "border-green-500 ring-2 ring-green-200" 
                    : "border-gray-200 hover:border-green-300"
                }`}
              onClick={() =>{
                if(comparisonMode){
                  if(!selectedAlgorithm){
                    setSelectedAlgorithm(algorithm)
                  }
                  else if(!selectedAlgorithm2 &&  algorithm.name !== selectedAlgorithm.name)
                    setSelectedAlgorithm2(algorithm)
                  else if(selectedAlgorithm.name === algorithm.name)
                    setSelectedAlgorithm(null);
                  else if(selectedAlgorithm2?.name === algorithm.name)
                    setSelectedAlgorithm2(null);
                  else
                    setSelectedAlgorithm2(algorithm);
                }
                else
                  handleAlgorithmSelect(algorithm);
              } }
            >
            <div className = "p-6">
              <div className="flex items-center justify-between mb-4">
                <h3 className="text-xl font-bold text-gray-900 mb-4">{algorithm.name}</h3>
              <div className="flex items-center space-x-2">
                {/* Badge for Algorithm 1 */}
                {comparisonMode && selectedAlgorithm?.name === algorithm.name && (
                  <div className="px-2 py-1 bg-green-100 text-green-800 text-xs font-medium rounded">
                    Algorithm 1
>>>>>>> 2c72550a
                  </div>
                )}
                {/* Badge for Algorithm 2 */}
                {comparisonMode && selectedAlgorithm2?.name === algorithm.name && (
                  <div className="px-2 py-1 bg-purple-100 text-purple-800 text-xs font-medium rounded">
                    Algorithm 2
                  </div>
                )}
                <div className="p-2 bg-gradient-to-r from-green-100 to-emerald-100 rounded-lg">
                  <Search className="w-5 h-5 text-green-600" />
                </div>
<<<<<<< HEAD

                <p className="text-gray-600 mb-6 leading-relaxed">
                  {algorithm.description}
                </p>

=======
              </div>
            </div>
                
                <p className="text-gray-600 mb-6 leading-relaxed">{algorithm.description}</p>
                
>>>>>>> 2c72550a
                <div className="grid grid-cols-1 sm:grid-cols-2 gap-4">
                  <div className="bg-gray-50 rounded-lg p-3">
                    <div className="flex items-center space-x-2 mb-2">
                      <Clock className="w-4 h-4 text-gray-500" />
                      <span className="text-sm font-medium text-gray-700">
                        Time Complexity
                      </span>
                    </div>
                    <p className="text-lg font-bold text-green-600">
                      {algorithm.timeComplexity}
                    </p>
                  </div>

                  <div className="bg-gray-50 rounded-lg p-3">
                    <div className="flex items-center space-x-2 mb-2">
                      <Code2 className="w-4 h-4 text-gray-500" />
                      <span className="text-sm font-medium text-gray-700">
                        Space Complexity
                      </span>
                    </div>
                    <p className="text-lg font-bold text-blue-600">
                      {algorithm.spaceComplexity}
                    </p>
                  </div>
                </div>

                <div className="mt-4 space-y-2">
                  <div className="text-sm">
                    <span className="font-medium text-green-700">
                      Best Case:
                    </span>
                    <span className="text-gray-600 ml-2">
                      {algorithm.bestCase}
                    </span>
                  </div>
                  <div className="text-sm">
                    <span className="font-medium text-red-700">
                      Worst Case:
                    </span>
                    <span className="text-gray-600 ml-2">
                      {algorithm.worstCase}
                    </span>
                  </div>
                </div>
              </div>
              </div>
          ))}
        </div>

        {selectedAlgorithm && (
          <div className="bg-white rounded-2xl shadow-lg border border-gray-200">
            <div className="p-6">
              <h3 className="text-xl font-bold text-gray-900 mb-4">
                 {comparisonMode ? "Compare Searching Algorithms" : `Visualize ${selectedAlgorithm.name}`}
              </h3>

              {selectedAlgorithm.name === "Binary Search" && (
                <div className="mb-4 p-4 bg-blue-50 border border-blue-200 rounded-lg">
                  <p className="text-sm text-blue-800">
                    <strong>Note:</strong> Binary Search requires a sorted
                    array. The array will be automatically sorted if needed.
                  </p>
                </div>
              )}

              <form onSubmit={handleInputSubmit} className="space-y-4">
                <div className="grid grid-cols-1 md:grid-cols-2 gap-4">
                  <div>
                    <label
                      htmlFor="array-input"
                      className="block text-sm font-medium text-gray-700 mb-2"
                    >
                      Array Elements
                    </label>
                    <input
                      id="array-input"
                      type="text"
                      value={inputArray}
                      onChange={(e) => setInputArray(e.target.value)}
                      placeholder="Enter array (e.g., 64 34 25 12 22 11 90)"
                      className="w-full px-4 py-3 rounded-lg border border-gray-300 shadow-sm focus:ring-2 focus:ring-green-500 focus:border-green-500 transition-colors"
                    />
                  </div>

                  <div>
                    <label
                      htmlFor="target-input"
                      className="block text-sm font-medium text-gray-700 mb-2"
                    >
                      Target Value
                    </label>
                    <input
                      id="target-input"
                      type="text"
                      value={targetValue}
                      onChange={(e) => setTargetValue(e.target.value)}
                      placeholder="Enter target value"
                      className="w-full px-4 py-3 rounded-lg border border-gray-300 shadow-sm focus:ring-2 focus:ring-green-500 focus:border-green-500 transition-colors"
                    />
                  </div>
                </div>
<<<<<<< HEAD

=======
                
                <p className="text-sm text-gray-500">
                  💡 <strong>Tip:</strong> For arrays with 100+ elements, zoom and pan controls will be automatically enabled for better visualization.
                </p>
                
>>>>>>> 2c72550a
                <button
                  type="submit"
                  className="w-full md:w-auto inline-flex items-center justify-center px-6 py-3 bg-gradient-to-r from-green-600 to-emerald-600 text-white font-semibold rounded-lg shadow-lg hover:from-green-700 hover:to-emerald-700 focus:outline-none focus:ring-2 focus:ring-offset-2 focus:ring-green-500 transition-all duration-200 transform hover:-translate-y-0.5"
                >
                  <Search className="w-5 h-5 mr-2" />
                   {comparisonMode ? "Start Comparison" : "Start Search Visualization"}
                </button>
              </form>

              {showVisualization && (
                <div className="mt-8 border-t pt-8">
                  {comparisonMode && selectedAlgorithm2 ? (
                    // ---> THIS IS WHERE IT IS CALLED <---
                    <ParallelSearchingVisualizer
                      inputArray={inputArray}
                      targetValue={parseInt(targetValue)}
                    />
                  ) : !comparisonMode && selectedAlgorithm ? (
                    <SearchingVisualizer
                      algorithm={selectedAlgorithm.name}
                      inputArray={inputArray}
                      targetValue={parseInt(targetValue)}
                    />
                  ) : null}
                </div>
              )}
            </div>
          </div>
        )}
      </main>
    </div>
  );
}

export default SearchingAlgorithmsPage;<|MERGE_RESOLUTION|>--- conflicted
+++ resolved
@@ -1,14 +1,7 @@
-<<<<<<< HEAD
-import React, { useState } from "react";
-import { Search, Clock, Code2 } from "lucide-react";
-import SearchingVisualizer from "../components/SearchingVisualizer";
-import { Link } from "react-router-dom";
-=======
 import React, { useState } from 'react';
 import { Search, Clock, Code2, GitCompare, Eye } from 'lucide-react';
 import SearchingVisualizer from '../components/SearchingVisualizer';
 import ParallelSearchingVisualizer from '../components/ParallelSearchingVisualizer';
->>>>>>> 2c72550a
 
 interface SearchingAlgorithm {
   name: string;
@@ -41,17 +34,10 @@
 ];
 
 function SearchingAlgorithmsPage() {
-<<<<<<< HEAD
-  const [selectedAlgorithm, setSelectedAlgorithm] =
-    useState<SearchingAlgorithm | null>(null);
-  const [inputArray, setInputArray] = useState<string>("");
-  const [targetValue, setTargetValue] = useState<string>("");
-=======
   const [selectedAlgorithm, setSelectedAlgorithm] = useState<SearchingAlgorithm | null>(null);
   const [selectedAlgorithm2, setSelectedAlgorithm2] = useState<SearchingAlgorithm | null>(null);
   const [inputArray, setInputArray] = useState<string>('');
   const [targetValue, setTargetValue] = useState<string>('');
->>>>>>> 2c72550a
   const [showVisualization, setShowVisualization] = useState(false);
   const [comparisonMode, setComparisonMode] = useState(false);
 
@@ -87,18 +73,6 @@
   return (
      <div className="min-h-screen bg-gradient-to-br from-slate-50 via-white to-slate-100">
       <header className="bg-white shadow-sm border-b">
-<<<<<<< HEAD
-        <div className="max-w-7xl mx-auto py-6 px-4 sm:px-6 lg:px-8">
-          <div className="flex items-center space-x-3">
-            <Link to={"/"}>
-              <div className="p-2 bg-gradient-to-r from-green-500 cursor-pointer to-emerald-500 rounded-lg">
-                <Search className="w-6 h-6 text-white" />
-              </div>
-            </Link>
-            <h1 className="text-3xl font-bold bg-gradient-to-r from-green-600 to-emerald-600 bg-clip-text text-transparent">
-              Searching Algorithms Visualizer
-            </h1>
-=======
         <div className="max-w-7xl mx-auto py-4 px-4 md:p-6 lg:px-8">
           <div className="flex flex-col md:flex-row gap-4 md:gap-0 items-center justify-between">
             <div className="flex items-center space-x-3 min-h-[110px]">
@@ -135,7 +109,6 @@
                 <span className="text-sm font-medium">Compare</span>
               </button>
             </div>
->>>>>>> 2c72550a
           </div>
         </div>
       </header>
@@ -145,22 +118,6 @@
           {searchingAlgorithms.map((algorithm) => (
             <div
               key={algorithm.name}
-<<<<<<< HEAD
-              className={`bg-white rounded-2xl shadow-lg hover:shadow-xl transition-all duration-300 cursor-pointer border-2 transform hover:-translate-y-1 ${
-                selectedAlgorithm?.name === algorithm.name
-                  ? "border-green-500 ring-2 ring-green-200"
-                  : "border-gray-200 hover:border-green-300"
-              }`}
-              onClick={() => handleAlgorithmSelect(algorithm)}
-            >
-              <div className="p-6">
-                <div className="flex items-center justify-between mb-4">
-                  <h3 className="text-xl font-bold text-gray-900">
-                    {algorithm.name}
-                  </h3>
-                  <div className="p-2 bg-gradient-to-r from-green-100 to-emerald-100 rounded-lg">
-                    <Search className="w-5 h-5 text-green-600" />
-=======
                 className={`bg-white rounded-2xl shadow-lg hover:shadow-xl transition-all duration-300 cursor-pointer border-2 transform hover:-translate-y-1 ${
                   comparisonMode
                     ? selectedAlgorithm?.name === algorithm.name
@@ -198,7 +155,6 @@
                 {comparisonMode && selectedAlgorithm?.name === algorithm.name && (
                   <div className="px-2 py-1 bg-green-100 text-green-800 text-xs font-medium rounded">
                     Algorithm 1
->>>>>>> 2c72550a
                   </div>
                 )}
                 {/* Badge for Algorithm 2 */}
@@ -210,19 +166,11 @@
                 <div className="p-2 bg-gradient-to-r from-green-100 to-emerald-100 rounded-lg">
                   <Search className="w-5 h-5 text-green-600" />
                 </div>
-<<<<<<< HEAD
-
-                <p className="text-gray-600 mb-6 leading-relaxed">
-                  {algorithm.description}
-                </p>
-
-=======
               </div>
             </div>
                 
                 <p className="text-gray-600 mb-6 leading-relaxed">{algorithm.description}</p>
                 
->>>>>>> 2c72550a
                 <div className="grid grid-cols-1 sm:grid-cols-2 gap-4">
                   <div className="bg-gray-50 rounded-lg p-3">
                     <div className="flex items-center space-x-2 mb-2">
@@ -324,15 +272,11 @@
                     />
                   </div>
                 </div>
-<<<<<<< HEAD
-
-=======
                 
                 <p className="text-sm text-gray-500">
                   💡 <strong>Tip:</strong> For arrays with 100+ elements, zoom and pan controls will be automatically enabled for better visualization.
                 </p>
                 
->>>>>>> 2c72550a
                 <button
                   type="submit"
                   className="w-full md:w-auto inline-flex items-center justify-center px-6 py-3 bg-gradient-to-r from-green-600 to-emerald-600 text-white font-semibold rounded-lg shadow-lg hover:from-green-700 hover:to-emerald-700 focus:outline-none focus:ring-2 focus:ring-offset-2 focus:ring-green-500 transition-all duration-200 transform hover:-translate-y-0.5"
